import { Notice, Platform, Plugin } from 'obsidian';
import { Fit } from 'src/fit';
import { FitPull } from 'src/fitPull';
import { FitPush } from 'src/fitPush';
import FitSettingTab from 'src/fitSetting';
import { VaultOperations } from 'src/vaultOps';


export interface FitSettings {
	pat: string;
	owner: string;
	repo: string;
	branch: string;
	deviceName: string;
	verbose: boolean;
}

const DEFAULT_SETTINGS: FitSettings = {
	pat: "<Personal-Access-Token>",
	owner: "<Github-Username>",
	repo: "<Repository-Name>",
	branch: "main",
	deviceName: "",
	verbose: false
}

const DEFAULT_MOBILE_SETTINGS: FitSettings = {
	pat: "<Personal-Access-Token>",
	owner: "<Github-Username>",
	repo: "<Repository-Name>",
	branch: "main",
	deviceName: "",
	verbose: true
}

export interface LocalStores {
	localSha: Record<string, string>
	lastFetchedCommitSha: string | null
	lastFetchedRemoteSha: Record<string, string>
}

const DEFAULT_LOCAL_STORE: LocalStores = {
	localSha: {},
	lastFetchedCommitSha: null,
	lastFetchedRemoteSha: {}
}


export default class FitPlugin extends Plugin {
	settings: FitSettings;
	localStore: LocalStores
	fit: Fit;
	vaultOps: VaultOperations;
	fitPull: FitPull
	fitPush: FitPush
	fitPullRibbonIconEl: HTMLElement
	fitPushRibbonIconEl: HTMLElement

	checkSettingsConfigured(): boolean {
		if (["<Personal-Access-Token> ", ""].includes(this.settings.pat)) {
			new Notice("Please provide git personal access tokens in Fit settings and try again.")
			return false
		}
		if (["<Github-Username>", ""].includes(this.settings.owner)) {
			new Notice("Please provide git repo owner in Fit settings and try again.")
			return false
		}
		if (["<Repository-Name>", ""].includes(this.settings.repo)) {
			this.settings.repo = `obsidian-${this.app.vault.getName()}-storage`
		}
		this.fit.loadSettings(this.settings)
		return true
	}

	// use of arrow functions to ensure this refers to the FitPlugin class
	saveLocalStoreCallback = async (localStore: Partial<LocalStores>): Promise<void> => {
		await this.loadLocalStore()
		this.localStore = {...this.localStore, ...localStore}
		await this.saveLocalStore()
	}

	verboseNotice(message: string): void {
		if (this.settings.verbose) {
			new Notice(message)
		}
	}
	
	async onload() {
		await this.loadSettings(Platform.isMobile);
		await this.loadLocalStore();
		this.fit = new Fit(this.settings, this.localStore, this.app.vault)
		this.vaultOps = new VaultOperations(this.app.vault)
		this.fitPull = new FitPull(this.fit, this.vaultOps)
		this.fitPush = new FitPush(this.fit, this.vaultOps)

		// Pull remote to local
		this.fitPullRibbonIconEl = this.addRibbonIcon("github", 'Fit pull', async (evt: MouseEvent) => {
			this.verboseNotice("Performing pre pull checks.")
			this.fitPullRibbonIconEl.addClass('animate-icon')
			if (!this.checkSettingsConfigured()) { 
				this.fitPullRibbonIconEl.removeClass('animate-icon')
				return
			}
			await this.loadLocalStore()
			const checkResult = await this.fitPull.performPrePullChecks()
			if (!checkResult) {
				this.fitPullRibbonIconEl.removeClass('animate-icon')
				this.verboseNotice("Pre pull checks failed, aborting.")
				return
			}// early return to abort pull
			this.verboseNotice("Pre pull checks successful, pulling changes from remote.")
			await this.fitPull.pullRemoteToLocal(checkResult, this.saveLocalStoreCallback)
			new Notice("Pull complete, local copy up to date.")
			this.fitPullRibbonIconEl.removeClass('animate-icon')
		});

		this.fitPullRibbonIconEl.addClass("fit-pull-ribbon-el")
		

		// Push local to remote
		this.fitPushRibbonIconEl = this.addRibbonIcon('github', 'Fit push', async (evt: MouseEvent) => {
			this.verboseNotice("Performing pre push checks.")
			this.fitPushRibbonIconEl.addClass('animate-icon')
			if (!this.checkSettingsConfigured()) { 
				this.fitPushRibbonIconEl.removeClass('animate-icon')
				return
			}
			await this.loadLocalStore()
			const checksResult = await this.fitPush.performPrePushChecks()
			if (!checksResult) {
				this.fitPushRibbonIconEl.removeClass('animate-icon')
				this.verboseNotice("Pre push checks failed, aborting.")
				return
			} // early return if prepush checks not passed
			this.verboseNotice("Pre push checks successful, pushing local changes to remote.")
			await this.fitPush.pushChangedFilesToRemote(checksResult, this.saveLocalStoreCallback)
			this.fitPushRibbonIconEl.removeClass('animate-icon')
			new Notice(`Successful pushed to ${this.fit.repo}`)
		});
		
		// add class to ribbon element to afford styling, refer to styles.css
		this.fitPushRibbonIconEl.addClass('fit-push-ribbon-el');

<<<<<<< HEAD
=======
		
		// Command for computing an inputed file path's local sha for debugging purposes
		this.addCommand({
			id: 'recompute-local-sha',
			name: `Update local store with new local sha, to unblock pulling when local clashes are detected (Dangerous!
				Running pull after this command will discard local changes, please backup vault before running this.)`,
				callback: async () => {
					this.localStore.localSha = await this.fit.computeLocalSha()
					this.saveLocalStore()
					new Notice(`Stored local sha recomputation, recent local changes will not be considered in future push/pull.`)
				}
			});

>>>>>>> a453730c
		// This adds a settings tab so the user can configure various aspects of the plugin
		this.addSettingTab(new FitSettingTab(this.app, this));

		// Check remote every 5 minutes to see if there are new commits
		this.registerInterval(window.setInterval(async () => {
			if (this.checkSettingsConfigured()) {
				const updatedRemoteCommitSha = await this.fitPull.remoteHasUpdates()
				if (updatedRemoteCommitSha) {
					console.log(`Remote updated, latest remote commit sha: ${updatedRemoteCommitSha}.`)
				} else {
					console.log(`Local copy up to date.`)
				}
			}
		}, 5 * 60 * 1000));
	}

	onunload() {}

	async loadSettings(isMobile?: boolean) {
		const userSetting = await this.loadData()
		let settings = Object.assign({}, DEFAULT_SETTINGS, userSetting);
		if (isMobile && !userSetting) {
			settings = Object.assign({}, DEFAULT_MOBILE_SETTINGS);
		}
		const settingsObj: FitSettings = Object.keys(DEFAULT_SETTINGS).reduce(
			(obj, key: keyof FitSettings) => {
				if (settings.hasOwnProperty(key)) {
					if (key == "verbose") {
						obj[key] = Boolean(settings["verbose"]);
					} else {
						obj[key] = settings[key];
					}
				}
				return obj;
			}, {} as FitSettings);
		this.settings = settingsObj
	}

	async loadLocalStore() {
		const localStore = Object.assign({}, DEFAULT_LOCAL_STORE, await this.loadData());
		const localStoreObj: LocalStores = Object.keys(DEFAULT_LOCAL_STORE).reduce(
			(obj, key: keyof LocalStores) => {
				if (localStore.hasOwnProperty(key)) {
					obj[key] = localStore[key];
				}
				return obj;
			}, {} as LocalStores);
		this.localStore = localStoreObj
	}

	// allow saving of local stores property, passed in properties will override existing stored value
	async saveLocalStore() {
		const data = Object.assign({}, DEFAULT_LOCAL_STORE, await this.loadData());
		await this.saveData({...data, ...this.localStore})
		// sync local store to Fit class as well upon saving
		this.fit.loadLocalStore(this.localStore)
	}

	async saveSettings() {
		const data = Object.assign({}, DEFAULT_SETTINGS, await this.loadData());
		await this.saveData({...data, ...this.settings});
		// sync settings to Fit class as well upon saving
		this.fit.loadSettings(this.settings)
	}
}<|MERGE_RESOLUTION|>--- conflicted
+++ resolved
@@ -1,3 +1,4 @@
+import { Notice, Platform, Plugin } from 'obsidian';
 import { Notice, Platform, Plugin } from 'obsidian';
 import { Fit } from 'src/fit';
 import { FitPull } from 'src/fitPull';
@@ -85,6 +86,8 @@
 		}
 	}
 	
+
+
 	async onload() {
 		await this.loadSettings(Platform.isMobile);
 		await this.loadLocalStore();
@@ -141,8 +144,6 @@
 		// add class to ribbon element to afford styling, refer to styles.css
 		this.fitPushRibbonIconEl.addClass('fit-push-ribbon-el');
 
-<<<<<<< HEAD
-=======
 		
 		// Command for computing an inputed file path's local sha for debugging purposes
 		this.addCommand({
@@ -156,7 +157,6 @@
 				}
 			});
 
->>>>>>> a453730c
 		// This adds a settings tab so the user can configure various aspects of the plugin
 		this.addSettingTab(new FitSettingTab(this.app, this));
 
